--- conflicted
+++ resolved
@@ -1,8 +1,5 @@
-# Tis repository migrated to AWS OFFICIAL PUBLIC REPOSITORY!!!
+# Amazon Bedrock AgentCore Onboarding
 
-<<<<<<< HEAD
-Please enjoy Amazon Bedrock AgentCore onboarding at https://github.com/aws-samples/sample-amazon-bedrock-agentcore-onboarding
-=======
 [English](README.md) / [日本語](README_ja.md)
 
 **Practical, simple, and runnable examples** to onboard every developer to Amazon Bedrock AgentCore effectively. This project provides a progressive learning path through hands-on implementations of core AgentCore capabilities.
@@ -195,5 +192,4 @@
 
 ## License
 
-This library is licensed under the MIT-0 License. See the [LICENSE](LICENSE) file for details.
->>>>>>> eb54953c
+This library is licensed under the MIT-0 License. See the [LICENSE](LICENSE) file for details.